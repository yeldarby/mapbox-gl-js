--- conflicted
+++ resolved
@@ -50,12 +50,8 @@
     addTo: function (map) {
         this.remove();
         this._map = map;
-<<<<<<< HEAD
+        if(this._nativeZoom === false) this._nativeZoom = map.getZoom();
         map.getCanvasContainer().appendChild(this._element);
-=======
-        if(this._nativeZoom === false) this._nativeZoom = map.getZoom();
-        map.getCanvasContainer().appendChild(this._el);
->>>>>>> bfbbb6ec
         map.on('move', this._update);
         this._update();
 
@@ -163,11 +159,6 @@
 
     _update: function () {
         if (!this._map) return;
-<<<<<<< HEAD
-        var pos = this._map.project(this._lngLat)._add(this._offset);
-        DOM.setTransform(this._element, 'translate(' + pos.x + 'px,' + pos.y + 'px)');
-    }
-=======
 
         var projection = this._map.project3d(this._lngLat);
         var point = new Point(projection[0] / projection[3], projection[1] / projection[3]);
@@ -182,8 +173,7 @@
         if(this._zoomScale) scale *= Math.pow(this._zoomFactor, this._map.getZoom()-this._nativeZoom); // adjust scale based on map zoom
         t += ' scale(' + scale + ',' + scale + ')';
 
-        DOM.setTransform(this._el, t);
+        DOM.setTransform(this._element, t);
         this._el.style.zIndex = z;
-    },
->>>>>>> bfbbb6ec
+    }
 };